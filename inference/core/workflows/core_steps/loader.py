from typing import List, Type

from inference.core.cache import cache
from inference.core.env import API_KEY, WORKFLOWS_STEP_EXECUTION_MODE
from inference.core.workflows.core_steps.common.entities import StepExecutionMode
from inference.core.workflows.core_steps.flow_control.continue_if.v1 import (
    ContinueIfBlockV1,
)
from inference.core.workflows.core_steps.formatters.expression.v1 import (
    ExpressionBlockV1,
)
from inference.core.workflows.core_steps.formatters.first_non_empty_or_default.v1 import (
    FirstNonEmptyOrDefaultBlockV1,
)
from inference.core.workflows.core_steps.formatters.property_definition.v1 import (
    PropertyDefinitionBlockV1,
)
from inference.core.workflows.core_steps.fusion.detections_classes_replacement.v1 import (
    DetectionsClassesReplacementBlockV1,
)
from inference.core.workflows.core_steps.fusion.detections_consensus.v1 import (
    DetectionsConsensusBlockV1,
)
from inference.core.workflows.core_steps.fusion.detections_stitch.v1 import (
    DetectionsStitchBlockV1,
)
from inference.core.workflows.core_steps.fusion.dimension_collapse.v1 import (
    DimensionCollapseBlockV1,
)
from inference.core.workflows.core_steps.models.foundation.clip_comparison.v1 import (
    ClipComparisonBlockV1,
)
from inference.core.workflows.core_steps.models.foundation.cog_vlm.v1 import (
    CogVLMBlockV1,
)
from inference.core.workflows.core_steps.models.foundation.lmm.v1 import LMMBlockV1
from inference.core.workflows.core_steps.models.foundation.lmm_classifier.v1 import (
    LMMForClassificationBlockV1,
)
from inference.core.workflows.core_steps.models.foundation.ocr.v1 import OCRModelBlockV1
from inference.core.workflows.core_steps.models.foundation.openai.v1 import (
    OpenAIBlockV1,
)
from inference.core.workflows.core_steps.models.foundation.yolo_world.v1 import (
    YoloWorldModelBlockV1,
)
from inference.core.workflows.core_steps.models.roboflow.instance_segmentation.v1 import (
    RoboflowInstanceSegmentationModelBlockV1,
)
from inference.core.workflows.core_steps.models.roboflow.keypoint_detection.v1 import (
    RoboflowKeypointDetectionModelBlockV1,
)
from inference.core.workflows.core_steps.models.roboflow.multi_class_classification.v1 import (
    RoboflowClassificationModelBlockV1,
)
from inference.core.workflows.core_steps.models.roboflow.multi_label_classification.v1 import (
    RoboflowMultiLabelClassificationModelBlockV1,
)
from inference.core.workflows.core_steps.models.roboflow.object_detection.v1 import (
    RoboflowObjectDetectionModelBlockV1,
)
from inference.core.workflows.core_steps.models.third_party.barcode_detection.v1 import (
    BarcodeDetectorBlockV1,
)
from inference.core.workflows.core_steps.models.third_party.qr_code_detection.v1 import (
    QRCodeDetectorBlockV1,
)
from inference.core.workflows.core_steps.sinks.roboflow.custom_metadata.v1 import (
    RoboflowCustomMetadataBlockV1,
)
from inference.core.workflows.core_steps.sinks.roboflow.dataset_upload.v1 import (
    RoboflowDatasetUploadBlockV1,
)
from inference.core.workflows.core_steps.transformations.absolute_static_crop.v1 import (
    AbsoluteStaticCropBlockV1,
)
from inference.core.workflows.core_steps.transformations.detection_offset.v1 import (
    DetectionOffsetBlockV1,
)
from inference.core.workflows.core_steps.transformations.detections_filter.v1 import (
    DetectionsFilterBlockV1,
)
from inference.core.workflows.core_steps.transformations.detections_transformation.v1 import (
    DetectionsTransformationBlockV1,
)
from inference.core.workflows.core_steps.transformations.dynamic_crop.v1 import (
    DynamicCropBlockV1,
)
from inference.core.workflows.core_steps.transformations.dynamic_zones.v1 import (
    DynamicZonesBlockV1,
)
from inference.core.workflows.core_steps.transformations.image_slicer.v1 import (
    ImageSlicerBlockV1,
)
from inference.core.workflows.core_steps.transformations.perspective_correction.v1 import (
    PerspectiveCorrectionBlockV1,
)
from inference.core.workflows.core_steps.transformations.relative_static_crop.v1 import (
    RelativeStaticCropBlockV1,
)
from inference.core.workflows.core_steps.visualizations.background_color.v1 import (
    BackgroundColorVisualizationBlockV1,
)

# FE Custom
from inference.core.workflows.core_steps.utils.dominant_color import DominantColorBlock
from inference.core.workflows.core_steps.utils.plc_modbus_tcp import ModbusTCPBlock
# Traditional
from inference.core.workflows.core_steps.traditional.blur import ImageBlurBlock
from inference.core.workflows.core_steps.traditional.convertGrayscale import ConvertGrayscaleBlock
from inference.core.workflows.core_steps.traditional.edgeDetection import EdgeDetectionBlock
from inference.core.workflows.core_steps.traditional.treshold import ImageTresholdBlock
from inference.core.workflows.core_steps.traditional.countours import ImageContoursBlock
from inference.core.workflows.core_steps.traditional.pixelationCount import PixelationCountBlock
from inference.core.workflows.core_steps.traditional.sift import SIFTBlock
from inference.core.workflows.core_steps.traditional.siftComparison import SIFTComparisonBlock
from inference.core.workflows.core_steps.traditional.templateMatching import TemplateMatchingBlock


# Visualizers
from inference.core.workflows.core_steps.visualizations.blur.v1 import (
    BlurVisualizationBlockV1,
)
from inference.core.workflows.core_steps.visualizations.bounding_box.v1 import (
    BoundingBoxVisualizationBlockV1,
)
from inference.core.workflows.core_steps.visualizations.circle.v1 import (
    CircleVisualizationBlockV1,
)
from inference.core.workflows.core_steps.visualizations.color.v1 import (
    ColorVisualizationBlockV1,
)
from inference.core.workflows.core_steps.visualizations.corner.v1 import (
    CornerVisualizationBlockV1,
)
from inference.core.workflows.core_steps.visualizations.crop.v1 import (
    CropVisualizationBlockV1,
)
from inference.core.workflows.core_steps.visualizations.dot.v1 import (
    DotVisualizationBlockV1,
)
from inference.core.workflows.core_steps.visualizations.ellipse.v1 import (
    EllipseVisualizationBlockV1,
)
from inference.core.workflows.core_steps.visualizations.halo.v1 import (
    HaloVisualizationBlockV1,
)
from inference.core.workflows.core_steps.visualizations.label.v1 import (
    LabelVisualizationBlockV1,
)
from inference.core.workflows.core_steps.visualizations.mask.v1 import (
    MaskVisualizationBlockV1,
)
from inference.core.workflows.core_steps.visualizations.pixelate.v1 import (
    PixelateVisualizationBlockV1,
)
from inference.core.workflows.core_steps.visualizations.polygon.v1 import (
    PolygonVisualizationBlockV1,
)
from inference.core.workflows.core_steps.visualizations.triangle.v1 import (
    TriangleVisualizationBlockV1,
)
from inference.core.workflows.execution_engine.entities.types import (
    BATCH_OF_BAR_CODE_DETECTION_KIND,
    BATCH_OF_BOOLEAN_KIND,
    BATCH_OF_CLASSIFICATION_PREDICTION_KIND,
    BATCH_OF_DICTIONARY_KIND,
    BATCH_OF_IMAGE_METADATA_KIND,
    BATCH_OF_IMAGES_KIND,
    BATCH_OF_INSTANCE_SEGMENTATION_PREDICTION_KIND,
    BATCH_OF_KEYPOINT_DETECTION_PREDICTION_KIND,
    BATCH_OF_OBJECT_DETECTION_PREDICTION_KIND,
    BATCH_OF_PARENT_ID_KIND,
    BATCH_OF_PREDICTION_TYPE_KIND,
    BATCH_OF_QR_CODE_DETECTION_KIND,
    BATCH_OF_SERIALISED_PAYLOADS_KIND,
    BATCH_OF_STRING_KIND,
    BATCH_OF_TOP_CLASS_KIND,
    BOOLEAN_KIND,
    DETECTION_KIND,
    DICTIONARY_KIND,
    FLOAT_KIND,
    FLOAT_ZERO_TO_ONE_KIND,
    IMAGE_KIND,
    INSTANCE_SEGMENTATION_PREDICTION_KIND,
    INTEGER_KIND,
    KEYPOINT_DETECTION_PREDICTION_KIND,
    LIST_OF_VALUES_KIND,
    OBJECT_DETECTION_PREDICTION_KIND,
    POINT_KIND,
    ROBOFLOW_API_KEY_KIND,
    ROBOFLOW_MODEL_ID_KIND,
    ROBOFLOW_PROJECT_KIND,
    STRING_KIND,
    WILDCARD_KIND,
    ZONE_KIND,
    Kind,
)
from inference.core.workflows.prototypes.block import WorkflowBlock

REGISTERED_INITIALIZERS = {
    "api_key": API_KEY,
    "cache": cache,
    "step_execution_mode": StepExecutionMode(WORKFLOWS_STEP_EXECUTION_MODE),
    "background_tasks": None,
    "thread_pool_executor": None,
}


def load_blocks() -> List[Type[WorkflowBlock]]:
    return [
<<<<<<< HEAD
        DetectionsConsensusBlock,
        ClipComparisonBlock,
        LMMBlock,
        LMMForClassificationBlock,
        OCRModelBlock,
        YoloWorldModelBlock,
        RoboflowInstanceSegmentationModelBlock,
        RoboflowKeypointDetectionModelBlock,
        RoboflowClassificationModelBlock,
        RoboflowMultiLabelClassificationModelBlock,
        RoboflowObjectDetectionModelBlock,
        BarcodeDetectorBlock,
        QRCodeDetectorBlock,
        AbsoluteStaticCropBlock,
        DynamicCropBlock,
        DetectionsFilterBlock,
        DetectionOffsetBlock,
        RelativeStaticCropBlock,
        DetectionsTransformationBlock,
        RoboflowDatasetUploadBlock,
        ContinueIfBlock,
        PerspectiveCorrectionBlock,
        DynamicZonesBlock,
        DetectionsClassesReplacementBlock,
        ExpressionBlock,
        PropertyDefinitionBlock,
        DimensionCollapseBlock,
        FirstNonEmptyOrDefaultBlock,
        BackgroundColorVisualizationBlock,
        BlurVisualizationBlock,
        BoundingBoxVisualizationBlock,
        CircleVisualizationBlock,
        ColorVisualizationBlock,
        CornerVisualizationBlock,
        CropVisualizationBlock,
        DotVisualizationBlock,
        EllipseVisualizationBlock,
        HaloVisualizationBlock,
        LabelVisualizationBlock,
        MaskVisualizationBlock,
        PixelateVisualizationBlock,
        PolygonVisualizationBlock,
        TriangleVisualizationBlock,
        DominantColorBlock,
        ModbusTCPBlock,
        ImageBlurBlock,
        ConvertGrayscaleBlock,
        EdgeDetectionBlock,
        ImageTresholdBlock,
        ImageContoursBlock,
        PixelationCountBlock,
        SIFTBlock,
        SIFTComparisonBlock,
        TemplateMatchingBlock
=======
        DetectionsConsensusBlockV1,
        ClipComparisonBlockV1,
        LMMBlockV1,
        LMMForClassificationBlockV1,
        OpenAIBlockV1,
        CogVLMBlockV1,
        OCRModelBlockV1,
        YoloWorldModelBlockV1,
        RoboflowInstanceSegmentationModelBlockV1,
        RoboflowKeypointDetectionModelBlockV1,
        RoboflowClassificationModelBlockV1,
        RoboflowMultiLabelClassificationModelBlockV1,
        RoboflowObjectDetectionModelBlockV1,
        BarcodeDetectorBlockV1,
        QRCodeDetectorBlockV1,
        AbsoluteStaticCropBlockV1,
        DynamicCropBlockV1,
        DetectionsFilterBlockV1,
        DetectionOffsetBlockV1,
        RelativeStaticCropBlockV1,
        DetectionsTransformationBlockV1,
        RoboflowDatasetUploadBlockV1,
        ContinueIfBlockV1,
        PerspectiveCorrectionBlockV1,
        DynamicZonesBlockV1,
        DetectionsClassesReplacementBlockV1,
        ExpressionBlockV1,
        PropertyDefinitionBlockV1,
        DimensionCollapseBlockV1,
        FirstNonEmptyOrDefaultBlockV1,
        BackgroundColorVisualizationBlockV1,
        BlurVisualizationBlockV1,
        BoundingBoxVisualizationBlockV1,
        CircleVisualizationBlockV1,
        ColorVisualizationBlockV1,
        CornerVisualizationBlockV1,
        CropVisualizationBlockV1,
        DotVisualizationBlockV1,
        EllipseVisualizationBlockV1,
        HaloVisualizationBlockV1,
        LabelVisualizationBlockV1,
        MaskVisualizationBlockV1,
        PixelateVisualizationBlockV1,
        PolygonVisualizationBlockV1,
        TriangleVisualizationBlockV1,
        RoboflowCustomMetadataBlockV1,
        DetectionsStitchBlockV1,
        ImageSlicerBlockV1,
>>>>>>> f422a3ee
    ]


def load_kinds() -> List[Kind]:
    return [
        WILDCARD_KIND,
        IMAGE_KIND,
        BATCH_OF_IMAGES_KIND,
        ROBOFLOW_MODEL_ID_KIND,
        ROBOFLOW_PROJECT_KIND,
        ROBOFLOW_API_KEY_KIND,
        FLOAT_ZERO_TO_ONE_KIND,
        LIST_OF_VALUES_KIND,
        BATCH_OF_SERIALISED_PAYLOADS_KIND,
        BOOLEAN_KIND,
        BATCH_OF_BOOLEAN_KIND,
        INTEGER_KIND,
        STRING_KIND,
        BATCH_OF_STRING_KIND,
        BATCH_OF_TOP_CLASS_KIND,
        FLOAT_KIND,
        DICTIONARY_KIND,
        BATCH_OF_DICTIONARY_KIND,
        BATCH_OF_CLASSIFICATION_PREDICTION_KIND,
        DETECTION_KIND,
        POINT_KIND,
        ZONE_KIND,
        OBJECT_DETECTION_PREDICTION_KIND,
        BATCH_OF_OBJECT_DETECTION_PREDICTION_KIND,
        INSTANCE_SEGMENTATION_PREDICTION_KIND,
        BATCH_OF_INSTANCE_SEGMENTATION_PREDICTION_KIND,
        KEYPOINT_DETECTION_PREDICTION_KIND,
        BATCH_OF_KEYPOINT_DETECTION_PREDICTION_KIND,
        BATCH_OF_QR_CODE_DETECTION_KIND,
        BATCH_OF_BAR_CODE_DETECTION_KIND,
        BATCH_OF_PREDICTION_TYPE_KIND,
        BATCH_OF_PARENT_ID_KIND,
        BATCH_OF_IMAGE_METADATA_KIND,
    ]<|MERGE_RESOLUTION|>--- conflicted
+++ resolved
@@ -101,21 +101,6 @@
 from inference.core.workflows.core_steps.visualizations.background_color.v1 import (
     BackgroundColorVisualizationBlockV1,
 )
-
-# FE Custom
-from inference.core.workflows.core_steps.utils.dominant_color import DominantColorBlock
-from inference.core.workflows.core_steps.utils.plc_modbus_tcp import ModbusTCPBlock
-# Traditional
-from inference.core.workflows.core_steps.traditional.blur import ImageBlurBlock
-from inference.core.workflows.core_steps.traditional.convertGrayscale import ConvertGrayscaleBlock
-from inference.core.workflows.core_steps.traditional.edgeDetection import EdgeDetectionBlock
-from inference.core.workflows.core_steps.traditional.treshold import ImageTresholdBlock
-from inference.core.workflows.core_steps.traditional.countours import ImageContoursBlock
-from inference.core.workflows.core_steps.traditional.pixelationCount import PixelationCountBlock
-from inference.core.workflows.core_steps.traditional.sift import SIFTBlock
-from inference.core.workflows.core_steps.traditional.siftComparison import SIFTComparisonBlock
-from inference.core.workflows.core_steps.traditional.templateMatching import TemplateMatchingBlock
-
 
 # Visualizers
 from inference.core.workflows.core_steps.visualizations.blur.v1 import (
@@ -209,62 +194,6 @@
 
 def load_blocks() -> List[Type[WorkflowBlock]]:
     return [
-<<<<<<< HEAD
-        DetectionsConsensusBlock,
-        ClipComparisonBlock,
-        LMMBlock,
-        LMMForClassificationBlock,
-        OCRModelBlock,
-        YoloWorldModelBlock,
-        RoboflowInstanceSegmentationModelBlock,
-        RoboflowKeypointDetectionModelBlock,
-        RoboflowClassificationModelBlock,
-        RoboflowMultiLabelClassificationModelBlock,
-        RoboflowObjectDetectionModelBlock,
-        BarcodeDetectorBlock,
-        QRCodeDetectorBlock,
-        AbsoluteStaticCropBlock,
-        DynamicCropBlock,
-        DetectionsFilterBlock,
-        DetectionOffsetBlock,
-        RelativeStaticCropBlock,
-        DetectionsTransformationBlock,
-        RoboflowDatasetUploadBlock,
-        ContinueIfBlock,
-        PerspectiveCorrectionBlock,
-        DynamicZonesBlock,
-        DetectionsClassesReplacementBlock,
-        ExpressionBlock,
-        PropertyDefinitionBlock,
-        DimensionCollapseBlock,
-        FirstNonEmptyOrDefaultBlock,
-        BackgroundColorVisualizationBlock,
-        BlurVisualizationBlock,
-        BoundingBoxVisualizationBlock,
-        CircleVisualizationBlock,
-        ColorVisualizationBlock,
-        CornerVisualizationBlock,
-        CropVisualizationBlock,
-        DotVisualizationBlock,
-        EllipseVisualizationBlock,
-        HaloVisualizationBlock,
-        LabelVisualizationBlock,
-        MaskVisualizationBlock,
-        PixelateVisualizationBlock,
-        PolygonVisualizationBlock,
-        TriangleVisualizationBlock,
-        DominantColorBlock,
-        ModbusTCPBlock,
-        ImageBlurBlock,
-        ConvertGrayscaleBlock,
-        EdgeDetectionBlock,
-        ImageTresholdBlock,
-        ImageContoursBlock,
-        PixelationCountBlock,
-        SIFTBlock,
-        SIFTComparisonBlock,
-        TemplateMatchingBlock
-=======
         DetectionsConsensusBlockV1,
         ClipComparisonBlockV1,
         LMMBlockV1,
@@ -313,7 +242,6 @@
         RoboflowCustomMetadataBlockV1,
         DetectionsStitchBlockV1,
         ImageSlicerBlockV1,
->>>>>>> f422a3ee
     ]
 
 
