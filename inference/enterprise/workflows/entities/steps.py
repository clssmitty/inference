from abc import ABCMeta, abstractmethod
from enum import Enum
from typing import Annotated, Any, Dict, List, Literal, Optional, Set, Union

<<<<<<< HEAD
from pydantic import field_validator, BaseModel, ConfigDict, Field
=======
from pydantic import BaseModel, Field, field_validator
>>>>>>> eb50f98c

from inference.enterprise.workflows.entities.base import GraphNone
from inference.enterprise.workflows.entities.validators import (
    is_selector,
    validate_field_has_given_type,
    validate_field_is_empty_or_selector_or_list_of_string,
    validate_field_is_in_range_zero_one_or_empty_or_selector,
    validate_field_is_list_of_selectors,
    validate_field_is_list_of_string,
    validate_field_is_one_of_selected_values,
    validate_field_is_selector_or_has_given_type,
    validate_field_is_selector_or_one_of_values,
    validate_image_biding,
    validate_image_is_valid_selector,
    validate_selector_holds_detections,
    validate_selector_holds_image,
    validate_selector_is_inference_parameter,
    validate_value_is_empty_or_number_in_range_zero_one,
    validate_value_is_empty_or_positive_number,
    validate_value_is_empty_or_selector_or_positive_number,
)
from inference.enterprise.workflows.errors import (
    ExecutionGraphError,
    InvalidStepInputDetected,
    VariableTypeError,
)


class StepInterface(GraphNone, metaclass=ABCMeta):
    @abstractmethod
    def get_input_names(self) -> Set[str]:
        """
        Supposed to give the name of all fields expected to represent inputs
        """
        pass

    @abstractmethod
    def get_output_names(self) -> Set[str]:
        """
        Supposed to give the name of all fields expected to represent outputs to be referred by other steps
        """

    @abstractmethod
    def validate_field_selector(
        self, field_name: str, input_step: GraphNone, index: Optional[int] = None
    ) -> None:
        """
        Supposed to validate the type of input is referred
        """
        pass

    @abstractmethod
    def validate_field_binding(self, field_name: str, value: Any) -> None:
        """
        Supposed to validate the type of value that is to be bounded with field as a result of graph
        execution (values passed by client to invocation, as well as constructed during graph execution)
        """
        pass


class RoboflowModel(BaseModel, StepInterface, metaclass=ABCMeta):
    model_config = ConfigDict(protected_namespaces=())
    type: Literal["RoboflowModel"]
    name: str
    image: Union[str, List[str]]
    model_id: str
    disable_active_learning: Union[Optional[bool], str] = Field(default=False)

    @field_validator("image")
    @classmethod
    def validate_image(cls, value: Any) -> Union[str, List[str]]:
        validate_image_is_valid_selector(value=value)
        return value

    @field_validator("model_id")
    @classmethod
    def model_id_must_be_selector_or_str(cls, value: Any) -> str:
        validate_field_is_selector_or_has_given_type(
            value=value, field_name="model_id", allowed_types=[str]
        )
        return value

    @field_validator("disable_active_learning")
    @classmethod
    def disable_active_learning_must_be_selector_or_bool(
        cls, value: Any
    ) -> Union[Optional[bool], str]:
        validate_field_is_selector_or_has_given_type(
            field_name="disable_active_learning",
            allowed_types=[type(None), bool],
            value=value,
        )
        return value

    def get_type(self) -> str:
        return self.type

    def get_input_names(self) -> Set[str]:
        return {"image", "model_id", "disable_active_learning"}

    def get_output_names(self) -> Set[str]:
        return set()

    def validate_field_selector(
        self, field_name: str, input_step: GraphNone, index: Optional[int] = None
    ) -> None:
        if not is_selector(selector_or_value=getattr(self, field_name)):
            raise ExecutionGraphError(
                f"Attempted to validate selector value for field {field_name}, but field is not selector."
            )
        validate_selector_holds_image(
            step_type=self.type,
            field_name=field_name,
            input_step=input_step,
        )
        validate_selector_is_inference_parameter(
            step_type=self.type,
            field_name=field_name,
            input_step=input_step,
            applicable_fields={"model_id", "disable_active_learning"},
        )

    def validate_field_binding(self, field_name: str, value: Any) -> None:
        if field_name == "image":
            validate_image_biding(value=value)
        elif field_name == "model_id":
            validate_field_has_given_type(
                field_name=field_name,
                allowed_types=[str],
                value=value,
                error=VariableTypeError,
            )
        elif field_name == "disable_active_learning":
            validate_field_has_given_type(
                field_name=field_name,
                allowed_types=[bool],
                value=value,
                error=VariableTypeError,
            )


class ClassificationModel(RoboflowModel):
    type: Literal["ClassificationModel"]
    confidence: Union[Optional[float], str] = Field(default=0.4)

    @field_validator("confidence")
    @classmethod
    def confidence_must_be_selector_or_number(
        cls, value: Any
    ) -> Union[Optional[float], str]:
        validate_field_is_in_range_zero_one_or_empty_or_selector(value=value)
        return value

    def get_input_names(self) -> Set[str]:
        inputs = super().get_input_names()
        inputs.add("confidence")
        return inputs

    def get_output_names(self) -> Set[str]:
        outputs = super().get_output_names()
        outputs.update(["predictions", "top", "confidence", "parent_id"])
        return outputs

    def validate_field_selector(
        self, field_name: str, input_step: GraphNone, index: Optional[int] = None
    ) -> None:
        super().validate_field_selector(field_name=field_name, input_step=input_step)
        validate_selector_is_inference_parameter(
            step_type=self.type,
            field_name=field_name,
            input_step=input_step,
            applicable_fields={"confidence"},
        )

    def validate_field_binding(self, field_name: str, value: Any) -> None:
        super().validate_field_binding(field_name=field_name, value=value)
        if field_name == "confidence":
            if value is None:
                raise VariableTypeError("Parameter `confidence` cannot be None")
            validate_value_is_empty_or_number_in_range_zero_one(
                value=value, error=VariableTypeError
            )


class MultiLabelClassificationModel(RoboflowModel):
    type: Literal["MultiLabelClassificationModel"]
    confidence: Union[Optional[float], str] = Field(default=0.4)

    @field_validator("confidence")
    @classmethod
    def confidence_must_be_selector_or_number(
        cls, value: Any
    ) -> Union[Optional[float], str]:
        validate_field_is_in_range_zero_one_or_empty_or_selector(value=value)
        return value

    def get_input_names(self) -> Set[str]:
        inputs = super().get_input_names()
        inputs.add("confidence")
        return inputs

    def get_output_names(self) -> Set[str]:
        outputs = super().get_output_names()
        outputs.update(["predictions", "predicted_classes", "parent_id"])
        return outputs

    def validate_field_selector(
        self, field_name: str, input_step: GraphNone, index: Optional[int] = None
    ) -> None:
        super().validate_field_selector(field_name=field_name, input_step=input_step)
        validate_selector_is_inference_parameter(
            step_type=self.type,
            field_name=field_name,
            input_step=input_step,
            applicable_fields={"confidence"},
        )

    def validate_field_binding(self, field_name: str, value: Any) -> None:
        super().validate_field_binding(field_name=field_name, value=value)
        if field_name == "confidence":
            if value is None:
                raise VariableTypeError("Parameter `confidence` cannot be None")
            validate_value_is_empty_or_number_in_range_zero_one(
                value=value, error=VariableTypeError
            )


class ObjectDetectionModel(RoboflowModel):
    type: Literal["ObjectDetectionModel"]
    class_agnostic_nms: Union[Optional[bool], str] = Field(default=False)
    class_filter: Union[Optional[List[str]], str] = Field(default=None)
    confidence: Union[Optional[float], str] = Field(default=0.4)
    iou_threshold: Union[Optional[float], str] = Field(default=0.3)
    max_detections: Union[Optional[int], str] = Field(default=300)
    max_candidates: Union[Optional[int], str] = Field(default=3000)

    @field_validator("class_agnostic_nms")
    @classmethod
    def class_agnostic_nms_must_be_selector_or_bool(
        cls, value: Any
    ) -> Union[Optional[bool], str]:
        validate_field_is_selector_or_has_given_type(
            field_name="class_agnostic_nms",
            allowed_types=[type(None), bool],
            value=value,
        )
        return value

    @field_validator("class_filter")
    @classmethod
    def class_filter_must_be_selector_or_list_of_string(
        cls, value: Any
    ) -> Union[Optional[List[str]], str]:
        validate_field_is_empty_or_selector_or_list_of_string(
            value=value, field_name="class_filter"
        )
        return value

    @field_validator("confidence", "iou_threshold")
    @classmethod
    def field_must_be_selector_or_number_from_zero_to_one(
        cls, value: Any
    ) -> Union[Optional[float], str]:
        validate_field_is_in_range_zero_one_or_empty_or_selector(
            value=value, field_name="confidence | iou_threshold"
        )
        return value

    @field_validator("max_detections", "max_candidates")
    @classmethod
    def field_must_be_selector_or_positive_number(
        cls, value: Any
    ) -> Union[Optional[int], str]:
        validate_value_is_empty_or_selector_or_positive_number(
            value=value,
            field_name="max_detections | max_candidates",
        )
        return value

    def get_input_names(self) -> Set[str]:
        inputs = super().get_input_names()
        inputs.update(
            [
                "class_agnostic_nms",
                "class_filter",
                "confidence",
                "iou_threshold",
                "max_detections",
                "max_candidates",
            ]
        )
        return inputs

    def get_output_names(self) -> Set[str]:
        outputs = super().get_output_names()
        outputs.update(["predictions", "parent_id", "image"])
        return outputs

    def validate_field_selector(
        self, field_name: str, input_step: GraphNone, index: Optional[int] = None
    ) -> None:
        super().validate_field_selector(field_name=field_name, input_step=input_step)
        validate_selector_is_inference_parameter(
            step_type=self.type,
            field_name=field_name,
            input_step=input_step,
            applicable_fields={
                "class_agnostic_nms",
                "class_filter",
                "confidence",
                "iou_threshold",
                "max_detections",
                "max_candidates",
            },
        )

    def validate_field_binding(self, field_name: str, value: Any) -> None:
        super().validate_field_binding(field_name=field_name, value=value)
        if value is None:
            raise VariableTypeError(f"Parameter `{field_name}` cannot be None")
        if field_name == "class_agnostic_nms":
            validate_field_has_given_type(
                field_name=field_name,
                allowed_types=[bool],
                value=value,
                error=VariableTypeError,
            )
        elif field_name == "class_filter":
            if value is None:
                return None
            validate_field_is_list_of_string(
                value=value, field_name=field_name, error=VariableTypeError
            )
        elif field_name == "confidence" or field_name == "iou_threshold":
            validate_value_is_empty_or_number_in_range_zero_one(
                value=value,
                field_name=field_name,
                error=VariableTypeError,
            )
        elif field_name == "max_detections" or field_name == "max_candidates":
            validate_value_is_empty_or_positive_number(
                value=value,
                field_name=field_name,
                error=VariableTypeError,
            )


class KeypointsDetectionModel(ObjectDetectionModel):
    type: Literal["KeypointsDetectionModel"]
    keypoint_confidence: Union[Optional[float], str] = Field(default=0.0)

    @field_validator("keypoint_confidence")
    @classmethod
    def keypoint_confidence_field_must_be_selector_or_number_from_zero_to_one(
        cls, value: Any
    ) -> Union[Optional[float], str]:
        validate_field_is_in_range_zero_one_or_empty_or_selector(
            value=value, field_name="keypoint_confidence"
        )
        return value

    def get_input_names(self) -> Set[str]:
        inputs = super().get_input_names()
        inputs.add("keypoint_confidence")
        return inputs

    def validate_field_selector(
        self, field_name: str, input_step: GraphNone, index: Optional[int] = None
    ) -> None:
        super().validate_field_selector(field_name=field_name, input_step=input_step)
        validate_selector_is_inference_parameter(
            step_type=self.type,
            field_name=field_name,
            input_step=input_step,
            applicable_fields={"keypoint_confidence"},
        )

    def validate_field_binding(self, field_name: str, value: Any) -> None:
        super().validate_field_binding(field_name=field_name, value=value)
        if field_name == "keypoint_confidence":
            validate_value_is_empty_or_number_in_range_zero_one(
                value=value,
                field_name=field_name,
                error=VariableTypeError,
            )


DECODE_MODES = {"accurate", "tradeoff", "fast"}


class InstanceSegmentationModel(ObjectDetectionModel):
    type: Literal["InstanceSegmentationModel"]
    mask_decode_mode: Optional[str] = Field(default="accurate")
    tradeoff_factor: Union[Optional[float], str] = Field(default=0.0)

    @field_validator("mask_decode_mode")
    @classmethod
    @classmethod
    def mask_decode_mode_must_be_selector_or_one_of_allowed_values(
        cls, value: Any
    ) -> Optional[str]:
        validate_field_is_selector_or_one_of_values(
            value=value,
            field_name="mask_decode_mode",
            selected_values=DECODE_MODES,
        )
        return value

    @field_validator("tradeoff_factor")
    @classmethod
    @classmethod
    def field_must_be_selector_or_number_from_zero_to_one(
        cls, value: Any
    ) -> Union[Optional[float], str]:
        validate_field_is_in_range_zero_one_or_empty_or_selector(
            value=value, field_name="tradeoff_factor"
        )
        return value

    def get_input_names(self) -> Set[str]:
        inputs = super().get_input_names()
        inputs.update(["mask_decode_mode", "tradeoff_factor"])
        return inputs

    def validate_field_selector(
        self, field_name: str, input_step: GraphNone, index: Optional[int] = None
    ) -> None:
        super().validate_field_selector(field_name=field_name, input_step=input_step)
        validate_selector_is_inference_parameter(
            step_type=self.type,
            field_name=field_name,
            input_step=input_step,
            applicable_fields={"mask_decode_mode", "tradeoff_factor"},
        )

    def validate_field_binding(self, field_name: str, value: Any) -> None:
        super().validate_field_binding(field_name=field_name, value=value)
        if field_name == "mask_decode_mode":
            validate_field_is_one_of_selected_values(
                value=value,
                field_name=field_name,
                selected_values=DECODE_MODES,
                error=VariableTypeError,
            )
        elif field_name == "tradeoff_factor":
            validate_value_is_empty_or_number_in_range_zero_one(
                value=value,
                field_name=field_name,
                error=VariableTypeError,
            )


class OCRModel(BaseModel, StepInterface):
    type: Literal["OCRModel"]
    name: str
    image: Union[str, List[str]]

    @field_validator("image")
    @classmethod
    @classmethod
    def image_must_only_hold_selectors(cls, value: Any) -> Union[str, List[str]]:
        validate_image_is_valid_selector(value=value)
        return value

    def validate_field_selector(
        self, field_name: str, input_step: GraphNone, index: Optional[int] = None
    ) -> None:
        if not is_selector(selector_or_value=getattr(self, field_name)):
            raise ExecutionGraphError(
                f"Attempted to validate selector value for field {field_name}, but field is not selector."
            )
        validate_selector_holds_image(
            step_type=self.type,
            field_name=field_name,
            input_step=input_step,
        )

    def validate_field_binding(self, field_name: str, value: Any) -> None:
        if field_name == "image":
            validate_image_biding(value=value)

    def get_type(self) -> str:
        return self.type

    def get_input_names(self) -> Set[str]:
        return {"image"}

    def get_output_names(self) -> Set[str]:
        return {"result", "parent_id"}


class Crop(BaseModel, StepInterface):
    type: Literal["Crop"]
    name: str
    image: Union[str, List[str]]
    detections: str

    @field_validator("image")
    @classmethod
    @classmethod
    def image_must_only_hold_selectors(cls, value: Any) -> Union[str, List[str]]:
        validate_image_is_valid_selector(value=value)
        return value

    @field_validator("detections")
    @classmethod
    @classmethod
    def detections_must_hold_selector(cls, value: Any) -> str:
        if not is_selector(selector_or_value=value):
            raise ValueError("`detections` field can only contain selector values")
        return value

    def get_type(self) -> str:
        return self.type

    def get_input_names(self) -> Set[str]:
        return {"image", "detections"}

    def get_output_names(self) -> Set[str]:
        return {"crops", "parent_id"}

    def validate_field_selector(
        self, field_name: str, input_step: GraphNone, index: Optional[int] = None
    ) -> None:
        if not is_selector(selector_or_value=getattr(self, field_name)):
            raise ExecutionGraphError(
                f"Attempted to validate selector value for field {field_name}, but field is not selector."
            )
        validate_selector_holds_image(
            step_type=self.type,
            field_name=field_name,
            input_step=input_step,
        )
        validate_selector_holds_detections(
            step_name=self.name,
            image_selector=self.image,
            detections_selector=self.detections,
            field_name=field_name,
            input_step=input_step,
        )

    def validate_field_binding(self, field_name: str, value: Any) -> None:
        if field_name == "image":
            validate_image_biding(value=value)


class Operator(Enum):
    EQUAL = "equal"
    NOT_EQUAL = "not_equal"
    LOWER_THAN = "lower_than"
    GREATER_THAN = "greater_than"
    LOWER_OR_EQUAL_THAN = "lower_or_equal_than"
    GREATER_OR_EQUAL_THAN = "greater_or_equal_than"
    IN = "in"


class Condition(BaseModel, StepInterface):
    type: Literal["Condition"]
    name: str
    left: Union[float, int, bool, str, list, set]
    operator: Operator
    right: Union[float, int, bool, str, list, set]
    step_if_true: str
    step_if_false: str

    def get_type(self) -> str:
        return self.type

    def get_input_names(self) -> Set[str]:
        return {"left", "right"}

    def get_output_names(self) -> Set[str]:
        return set()

    def validate_field_selector(
        self, field_name: str, input_step: GraphNone, index: Optional[int] = None
    ) -> None:
        if not is_selector(selector_or_value=getattr(self, field_name)):
            raise ExecutionGraphError(
                f"Attempted to validate selector value for field {field_name}, but field is not selector."
            )
        input_type = input_step.get_type()
        if field_name in {"left", "right"}:
            if input_type == "InferenceImage":
                raise InvalidStepInputDetected(
                    f"Field {field_name} of step {self.type} comes from invalid input type: {input_type}. "
                    f"Expected: anything else than `InferenceImage`"
                )

    def validate_field_binding(self, field_name: str, value: Any) -> None:
        pass


class BinaryOperator(Enum):
    OR = "or"
    AND = "and"


class DetectionFilterDefinition(BaseModel):
    type: Literal["DetectionFilterDefinition"]
    field_name: str
    operator: Operator
    reference_value: Union[float, int, bool, str, list, set]


class CompoundDetectionFilterDefinition(BaseModel):
    type: Literal["CompoundDetectionFilterDefinition"]
    left: DetectionFilterDefinition
    operator: BinaryOperator
    right: DetectionFilterDefinition


class DetectionFilter(BaseModel, StepInterface):
    type: Literal["DetectionFilter"]
    name: str
    predictions: str
    filter_definition: Annotated[
        Union[DetectionFilterDefinition, CompoundDetectionFilterDefinition],
        Field(discriminator="type"),
    ]

    def get_input_names(self) -> Set[str]:
        return {"predictions"}

    def get_output_names(self) -> Set[str]:
        return {"predictions", "parent_id", "image"}

    def validate_field_selector(
        self, field_name: str, input_step: GraphNone, index: Optional[int] = None
    ) -> None:
        if not is_selector(selector_or_value=getattr(self, field_name)):
            raise ExecutionGraphError(
                f"Attempted to validate selector value for field {field_name}, but field is not selector."
            )
        validate_selector_holds_detections(
            step_name=self.name,
            image_selector=None,
            detections_selector=self.predictions,
            field_name=field_name,
            input_step=input_step,
            applicable_fields={"predictions"},
        )

    def validate_field_binding(self, field_name: str, value: Any) -> None:
        pass

    def get_type(self) -> str:
        return self.type


class DetectionOffset(BaseModel, StepInterface):
    type: Literal["DetectionOffset"]
    name: str
    predictions: str
    offset_x: Union[int, str]
    offset_y: Union[int, str]

    def get_input_names(self) -> Set[str]:
        return {"predictions", "offset_x", "offset_y"}

    def get_output_names(self) -> Set[str]:
        return {"predictions", "parent_id", "image"}

    def validate_field_selector(
        self, field_name: str, input_step: GraphNone, index: Optional[int] = None
    ) -> None:
        if not is_selector(selector_or_value=getattr(self, field_name)):
            raise ExecutionGraphError(
                f"Attempted to validate selector value for field {field_name}, but field is not selector."
            )
        validate_selector_holds_detections(
            step_name=self.name,
            image_selector=None,
            detections_selector=self.predictions,
            field_name=field_name,
            input_step=input_step,
            applicable_fields={"predictions"},
        )
        validate_selector_is_inference_parameter(
            step_type=self.type,
            field_name=field_name,
            input_step=input_step,
            applicable_fields={"offset_x", "offset_y"},
        )

    def validate_field_binding(self, field_name: str, value: Any) -> None:
        if field_name in {"offset_x", "offset_y"}:
            validate_field_has_given_type(
                field_name=field_name,
                value=value,
                allowed_types=[int],
                error=VariableTypeError,
            )

    def get_type(self) -> str:
        return self.type


class AbsoluteStaticCrop(BaseModel, StepInterface):
    type: Literal["AbsoluteStaticCrop"]
    name: str
    image: Union[str, List[str]]
    x_center: Union[int, str]
    y_center: Union[int, str]
    width: Union[int, str]
    height: Union[int, str]

    @field_validator("image")
    @classmethod
    @classmethod
    def image_must_only_hold_selectors(cls, value: Any) -> Union[str, List[str]]:
        validate_image_is_valid_selector(value=value)
        return value

    @field_validator("x_center", "y_center", "width", "height")
    @classmethod
    @classmethod
    def validate_crops_coordinates(cls, value: Any) -> str:
        validate_value_is_empty_or_selector_or_positive_number(
            value=value, field_name="x_center | y_center | width | height"
        )
        return value

    def get_type(self) -> str:
        return self.type

    def get_input_names(self) -> Set[str]:
        return {"image", "x_center", "y_center", "width", "height"}

    def get_output_names(self) -> Set[str]:
        return {"crops", "parent_id"}

    def validate_field_selector(
        self, field_name: str, input_step: GraphNone, index: Optional[int] = None
    ) -> None:
        if not is_selector(selector_or_value=getattr(self, field_name)):
            raise ExecutionGraphError(
                f"Attempted to validate selector value for field {field_name}, but field is not selector."
            )
        validate_selector_holds_image(
            step_type=self.type,
            field_name=field_name,
            input_step=input_step,
        )
        validate_selector_is_inference_parameter(
            step_type=self.type,
            field_name=field_name,
            input_step=input_step,
            applicable_fields={"x_center", "y_center", "width", "height"},
        )

    def validate_field_binding(self, field_name: str, value: Any) -> None:
        if field_name == "image":
            validate_image_biding(value=value)
        if field_name in {"x_center", "y_center", "width", "height"}:
            if (
                not issubclass(type(value), int) and not issubclass(type(value), float)
            ) or value != round(value):
                raise VariableTypeError(
                    f"Field {field_name} of step {self.type} must be integer"
                )


class RelativeStaticCrop(BaseModel, StepInterface):
    type: Literal["RelativeStaticCrop"]
    name: str
    image: Union[str, List[str]]
    x_center: Union[float, str]
    y_center: Union[float, str]
    width: Union[float, str]
    height: Union[float, str]

    @field_validator("image")
    @classmethod
    @classmethod
    def image_must_only_hold_selectors(cls, value: Any) -> Union[str, List[str]]:
        validate_image_is_valid_selector(value=value)
        return value

    @field_validator("x_center", "y_center", "width", "height")
    @classmethod
    @classmethod
    def detections_must_hold_selector(cls, value: Any) -> str:
        if issubclass(type(value), str):
            if not is_selector(selector_or_value=value):
                raise ValueError("Field must be either float of valid selector")
        elif not issubclass(type(value), float):
            raise ValueError("Field must be either float of valid selector")
        return value

    def get_type(self) -> str:
        return self.type

    def get_input_names(self) -> Set[str]:
        return {"image", "x_center", "y_center", "width", "height"}

    def get_output_names(self) -> Set[str]:
        return {"crops", "parent_id"}

    def validate_field_selector(
        self, field_name: str, input_step: GraphNone, index: Optional[int] = None
    ) -> None:
        if not is_selector(selector_or_value=getattr(self, field_name)):
            raise ExecutionGraphError(
                f"Attempted to validate selector value for field {field_name}, but field is not selector."
            )
        validate_selector_holds_image(
            step_type=self.type,
            field_name=field_name,
            input_step=input_step,
        )
        validate_selector_is_inference_parameter(
            step_type=self.type,
            field_name=field_name,
            input_step=input_step,
            applicable_fields={"x_center", "y_center", "width", "height"},
        )

    def validate_field_binding(self, field_name: str, value: Any) -> None:
        if field_name == "image":
            validate_image_biding(value=value)
        if field_name in {"x_center", "y_center", "width", "height"}:
            validate_field_has_given_type(
                field_name=field_name,
                value=value,
                allowed_types=[float],
                error=VariableTypeError,
            )


class ClipComparison(BaseModel, StepInterface):
    type: Literal["ClipComparison"]
    name: str
    image: Union[str, List[str]]
    text: Union[str, List[str]]

    @field_validator("image")
    @classmethod
    @classmethod
    def image_must_only_hold_selectors(cls, value: Any) -> Union[str, List[str]]:
        validate_image_is_valid_selector(value=value)
        return value

    @field_validator("text")
    @classmethod
    @classmethod
    def text_must_be_valid(cls, value: Any) -> Union[str, List[str]]:
        if is_selector(selector_or_value=value):
            return value
        if issubclass(type(value), list):
            validate_field_is_list_of_string(value=value, field_name="text")
        elif not issubclass(type(value), str):
            raise ValueError("`text` field given must be string or list of strings")
        return value

    def validate_field_selector(
        self, field_name: str, input_step: GraphNone, index: Optional[int] = None
    ) -> None:
        if not is_selector(selector_or_value=getattr(self, field_name)):
            raise ExecutionGraphError(
                f"Attempted to validate selector value for field {field_name}, but field is not selector."
            )
        validate_selector_holds_image(
            step_type=self.type,
            field_name=field_name,
            input_step=input_step,
        )
        validate_selector_is_inference_parameter(
            step_type=self.type,
            field_name=field_name,
            input_step=input_step,
            applicable_fields={"text"},
        )

    def validate_field_binding(self, field_name: str, value: Any) -> None:
        if field_name == "image":
            validate_image_biding(value=value)
        if field_name == "text":
            if issubclass(type(value), list):
                validate_field_is_list_of_string(
                    value=value, field_name=field_name, error=VariableTypeError
                )
            elif not issubclass(type(value), str):
                validate_field_has_given_type(
                    value=value,
                    field_name=field_name,
                    allowed_types=[str],
                    error=VariableTypeError,
                )

    def get_type(self) -> str:
        return self.type

    def get_input_names(self) -> Set[str]:
        return {"image", "text"}

    def get_output_names(self) -> Set[str]:
        return {"similarity", "parent_id"}


class AggregationMode(Enum):
    AVERAGE = "average"
    MAX = "max"
    MIN = "min"


class DetectionsConsensus(BaseModel, StepInterface):
    type: Literal["DetectionsConsensus"]
    name: str
    predictions: List[str]
    required_votes: Union[int, str]
    class_aware: Union[bool, str] = Field(default=True)
    iou_threshold: Union[float, str] = Field(default=0.3)
    confidence: Union[float, str] = Field(default=0.0)
    classes_to_consider: Optional[Union[List[str], str]] = Field(default=None)
    required_objects: Optional[Union[int, Dict[str, int], str]] = Field(default=None)
    presence_confidence_aggregation: AggregationMode = Field(
        default=AggregationMode.MAX
    )
    detections_merge_confidence_aggregation: AggregationMode = Field(
        default=AggregationMode.AVERAGE
    )
    detections_merge_coordinates_aggregation: AggregationMode = Field(
        default=AggregationMode.AVERAGE
    )

    @field_validator("predictions")
    @classmethod
    def predictions_must_be_list_of_selectors(cls, value: Any) -> List[str]:
        validate_field_is_list_of_selectors(value=value, field_name="predictions")
        if len(value) < 1:
            raise ValueError(
                "There must be at least 1 `predictions` selectors in consensus step"
            )
        return value

    @field_validator("required_votes")
    @classmethod
    def required_votes_must_be_selector_or_positive_integer(
        cls, value: Any
    ) -> Union[str, int]:
        if value is None:
            raise ValueError("Field `required_votes` is required.")
        validate_value_is_empty_or_selector_or_positive_number(
            value=value, field_name="required_votes"
        )
        return value

    @field_validator("class_aware")
    @classmethod
    def class_aware_must_be_selector_or_boolean(cls, value: Any) -> Union[str, bool]:
        validate_field_is_selector_or_has_given_type(
            value=value, field_name="class_aware", allowed_types=[bool]
        )
        return value

    @field_validator("iou_threshold", "confidence")
    @classmethod
    def field_must_be_selector_or_number_from_zero_to_one(
        cls, value: Any
    ) -> Union[str, float]:
        if value is None:
            raise ValueError("Fields `iou_threshold` and `confidence` cannot be None")
        validate_field_is_in_range_zero_one_or_empty_or_selector(
            value=value, field_name="iou_threshold | confidence"
        )
        return value

    @field_validator("classes_to_consider")
    @classmethod
    def classes_to_consider_must_be_empty_or_selector_or_list_of_strings(
        cls, value: Any
    ) -> Optional[Union[str, List[str]]]:
        validate_field_is_empty_or_selector_or_list_of_string(
            value=value, field_name="classes_to_consider"
        )
        return value

    @field_validator("required_objects")
    @classmethod
    def required_objects_field_must_be_valid(
        cls, value: Any
    ) -> Optional[Union[str, int, Dict[str, int]]]:
        if value is None:
            return value
        validate_field_is_selector_or_has_given_type(
            value=value, field_name="required_objects", allowed_types=[int, dict]
        )
        if issubclass(type(value), int):
            validate_value_is_empty_or_positive_number(
                value=value, field_name="required_objects"
            )
            return value
        elif issubclass(type(value), dict):
            for k, v in value.items():
                if v is None:
                    raise ValueError(f"Field `required_objects[{k}]` must not be None.")
                validate_value_is_empty_or_positive_number(
                    value=v, field_name=f"required_objects[{k}]"
                )
        return value

    def get_input_names(self) -> Set[str]:
        return {
            "predictions",
            "required_votes",
            "class_aware",
            "iou_threshold",
            "confidence",
            "classes_to_consider",
            "required_objects",
        }

    def get_output_names(self) -> Set[str]:
        return {
            "parent_id",
            "predictions",
            "image",
            "object_present",
            "presence_confidence",
        }

    def validate_field_selector(
        self, field_name: str, input_step: GraphNone, index: Optional[int] = None
    ) -> None:
        if field_name != "predictions" and not is_selector(
            selector_or_value=getattr(self, field_name)
        ):
            raise ExecutionGraphError(
                f"Attempted to validate selector value for field {field_name}, but field is not selector."
            )
        if field_name == "predictions":
            if index is None or index > len(self.predictions):
                raise ExecutionGraphError(
                    f"Attempted to validate selector value for field {field_name}, which requires multiple inputs, "
                    f"but `index` not provided."
                )
            if not is_selector(
                selector_or_value=self.predictions[index],
            ):
                raise ExecutionGraphError(
                    f"Attempted to validate selector value for field {field_name}[{index}], but field is not selector."
                )
            validate_selector_holds_detections(
                step_name=self.name,
                image_selector=None,
                detections_selector=self.predictions[index],
                field_name=field_name,
                input_step=input_step,
                applicable_fields={"predictions"},
            )
            return None
        validate_selector_is_inference_parameter(
            step_type=self.type,
            field_name=field_name,
            input_step=input_step,
            applicable_fields={
                "required_votes",
                "class_aware",
                "iou_threshold",
                "confidence",
                "classes_to_consider",
                "required_objects",
            },
        )

    def validate_field_binding(self, field_name: str, value: Any) -> None:
        if field_name == "required_votes":
            if value is None:
                raise VariableTypeError("Field `required_votes` cannot be None.")
            validate_value_is_empty_or_positive_number(
                value=value, field_name="required_votes", error=VariableTypeError
            )
        elif field_name == "class_aware":
            validate_field_has_given_type(
                field_name=field_name,
                allowed_types=[bool],
                value=value,
                error=VariableTypeError,
            )
        elif field_name in {"iou_threshold", "confidence"}:
            if value is None:
                raise VariableTypeError(f"Fields `{field_name}` cannot be None.")
            validate_value_is_empty_or_number_in_range_zero_one(
                value=value,
                field_name=field_name,
                error=VariableTypeError,
            )
        elif field_name == "classes_to_consider":
            if value is None:
                return None
            validate_field_is_list_of_string(
                value=value,
                field_name=field_name,
                error=VariableTypeError,
            )
        elif field_name == "required_objects":
            self._validate_required_objects_binding(value=value)
            return None

    def get_type(self) -> str:
        return self.type

    def _validate_required_objects_binding(self, value: Any) -> None:
        if value is None:
            return value
        validate_field_has_given_type(
            value=value,
            field_name="required_objects",
            allowed_types=[int, dict],
            error=VariableTypeError,
        )
        if issubclass(type(value), int):
            validate_value_is_empty_or_positive_number(
                value=value,
                field_name="required_objects",
                error=VariableTypeError,
            )
            return None
        for k, v in value.items():
            if v is None:
                raise VariableTypeError(
                    f"Field `required_objects[{k}]` must not be None."
                )
            validate_value_is_empty_or_positive_number(
                value=v,
                field_name=f"required_objects[{k}]",
                error=VariableTypeError,
            )<|MERGE_RESOLUTION|>--- conflicted
+++ resolved
@@ -2,11 +2,7 @@
 from enum import Enum
 from typing import Annotated, Any, Dict, List, Literal, Optional, Set, Union
 
-<<<<<<< HEAD
-from pydantic import field_validator, BaseModel, ConfigDict, Field
-=======
-from pydantic import BaseModel, Field, field_validator
->>>>>>> eb50f98c
+from pydantic import BaseModel, ConfigDict, Field, field_validator
 
 from inference.enterprise.workflows.entities.base import GraphNone
 from inference.enterprise.workflows.entities.validators import (
