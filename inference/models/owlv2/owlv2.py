--- conflicted
+++ resolved
@@ -295,8 +295,7 @@
     box_format = "xywh"
 
     def __init__(self, model_id=f"owlv2/{OWLV2_VERSION_ID}", *args, **kwargs):
-<<<<<<< HEAD
-        super().__init__(model_id=model_id, *args, **kwargs)
+        super().__init__(model_id, *args, **kwargs)
         # TODO: owlv2 makes use of version_id - version_id is being dropped so this class needs to be refactored
         if self.version_id is None:
             owlv2_model_id_chunks = model_id.split("/")
@@ -304,9 +303,6 @@
                 raise InvalidModelIDError(f"Model ID: `{model_id}` is invalid.")
             self.dataset_id = owlv2_model_id_chunks[0]
             self.version_id = owlv2_model_id_chunks[1]
-=======
-        super().__init__(model_id, *args, **kwargs)
->>>>>>> 779cc295
         hf_id = os.path.join("google", self.version_id)
         processor = Owlv2Processor.from_pretrained(hf_id)
         self.image_size = tuple(processor.image_processor.size.values())
