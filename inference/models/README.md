--- conflicted
+++ resolved
@@ -26,11 +26,8 @@
 | `inference/models/yolov10`        | [AGPL-3.0](https://github.com/THU-MIG/yolov10/blob/main/LICENSE)                     | ✅ |
 | `inference/models/yolov11`        | [AGPL-3.0](https://github.com/ultralytics/ultralytics/blob/master/LICENSE)           | ✅ |
 | `inference/models/yolov12`        | [AGPL-3.0](https://github.com/sunsmarterjie/yolov12?tab=AGPL-3.0-1-ov-file)          | ✅ |
-<<<<<<< HEAD
 | `inference/models/smolvlm2`        | [Apache 2.0](https://huggingface.co/HuggingFaceTB/SmolVLM2-2.2B-Instruct)          | 👍 |
-=======
 | `inference/models/rfdetr`         | [Apache 2.0](https://github.com/roboflow/rf-detr/blob/main/LICENSE)                  | 👍 |
->>>>>>> 295ca683
 
 ## Commercial Licenses
 
